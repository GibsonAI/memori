--- conflicted
+++ resolved
@@ -569,12 +569,8 @@
 
             # Search short-term memory if requested
             if search_short_term:
-<<<<<<< HEAD
-                # Build category filter clause safely
-=======
 
                 # Build filter clauses safely
->>>>>>> 29e16baa
                 category_clause = ""
                 assistant_clause = ""
                 session_clause = ""
