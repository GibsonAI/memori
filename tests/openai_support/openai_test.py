import os
import shutil
import sys
import time

from memori import Memori
from openai import OpenAI

# Fix imports to work from any directory
script_dir = os.path.dirname(os.path.abspath(__file__))
tests_dir = os.path.dirname(script_dir)
if tests_dir not in sys.path:
    sys.path.insert(0, tests_dir)

from tests.utils.test_utils import load_inputs  # noqa: E402


def validate_openai_config():
    """
    Validate OpenAI configuration from environment variables.
    Returns tuple (is_valid, config_dict)
    """
    config = {
        "api_key": os.getenv("OPENAI_API_KEY"),
        "model": os.getenv("OPENAI_MODEL", "gpt-4o"),
        "base_url": os.getenv("OPENAI_BASE_URL"),  # Optional custom base URL
        "organization": os.getenv("OPENAI_ORGANIZATION"),  # Optional organization
    }

    is_valid = bool(config["api_key"]) and not config["api_key"].startswith("sk-your-")

    return is_valid, config


def run_openai_test_scenario(
    test_name, conscious_ingest, auto_ingest, test_inputs, openai_config
):
    """
    Run a standard OpenAI test scenario with specific configuration.

    Args:
        test_name: Name of the test scenario
        conscious_ingest: Boolean for conscious_ingest parameter
        auto_ingest: Boolean for auto_ingest parameter
        test_inputs: List of test inputs to process
        openai_config: OpenAI configuration dictionary
    """
    print(f"\n{'=' * 60}")
    print(f"Running OpenAI Test: {test_name}")
    print(
        f"Configuration: conscious_ingest={conscious_ingest}, auto_ingest={auto_ingest}"
    )
    print(f"Model: {openai_config['model']}")
    if openai_config["base_url"]:
        print(f"Base URL: {openai_config['base_url']}")
    if openai_config["organization"]:
        print(f"Organization: {openai_config['organization']}")
    print(f"{'=' * 60}\n")

    # Create database directory for this test
    db_dir = f"test_databases_openai/{test_name}"
    os.makedirs(db_dir, exist_ok=True)
    db_path = f"{db_dir}/memory.db"

    # Initialize Memori with specific configuration
    memory = Memori(
        database_connect=f"sqlite:///{db_path}",
        conscious_ingest=conscious_ingest,
        auto_ingest=auto_ingest,
        verbose=True,
    )

    memory.enable()

    # Create OpenAI client with explicit timeout
    try:
        client_kwargs = {
            "api_key": openai_config["api_key"],
            "timeout": 30,  # Prevent hanging on network issues
        }

        if openai_config["base_url"]:
            client_kwargs["base_url"] = openai_config["base_url"]
        if openai_config["organization"]:
            client_kwargs["organization"] = openai_config["organization"]

        # Create client directly; memori.enable() handles interception
        client = OpenAI(**client_kwargs)

        # Test connection first
        print("🔍 Testing OpenAI connection...")
        client.chat.completions.create(
            model=openai_config["model"],
            messages=[{"role": "user", "content": "Hello, this is a connection test."}],
            max_tokens=10,
        )
        print("✅ OpenAI connection successful\n")

    except Exception as e:
        print(f"❌ OpenAI connection failed: {e}")
        memory.disable()
        return False

    success_count = 0
    error_count = 0

    # Run test inputs
    for i, user_input in enumerate(test_inputs, 1):
        try:
            response = client.chat.completions.create(
                model=openai_config["model"],
                messages=[{"role": "user", "content": user_input}],
                max_tokens=500,
                temperature=0.7,
            )

            ai_response = response.choices[0].message.content
            print(f"[{i}/{len(test_inputs)}] User: {user_input}")
            print(f"[{i}/{len(test_inputs)}] AI: {ai_response[:100]}...")

            # Show token usage if available
            if hasattr(response, "usage") and response.usage:
                print(f"[{i}/{len(test_inputs)}] Tokens: {response.usage.total_tokens}")

            success_count += 1

            # Small delay between API calls to avoid rate limits
            time.sleep(0.2)

        except Exception as e:
            print(f"[{i}/{len(test_inputs)}] Error: {e}")
            error_count += 1

            if "rate_limit" in str(e).lower() or "429" in str(e):
                # Exponential backoff: 2, 4, 8, 16, 32, max 60 seconds
                wait = min(60, 2 ** min(i, 5))
                print(f"Rate limit hit, waiting {wait} seconds...")
                time.sleep(wait)
            elif "quota" in str(e).lower():
                print("Quota exceeded - stopping test")
                break
            elif "insufficient_quota" in str(e).lower():
                print("Insufficient quota - stopping test")
                break
            elif "invalid_api_key" in str(e).lower():
                print("Invalid API key - stopping test")
                break
            else:
                # Continue with other inputs for other types of errors
                time.sleep(5)

    # Get memory statistics
    try:
        stats = memory.get_memory_stats()
        print("\n📊 Memory Statistics:")
        print(f"   Successful API calls: {success_count}")
        print(f"   Failed API calls: {error_count}")
        print(f"   Long-term memories: {stats.get('long_term_count', 'N/A')}")
        print(f"   Chat history entries: {stats.get('chat_history_count', 'N/A')}")
    except Exception as e:
        print(f"   Could not retrieve memory stats: {e}")

    # Disable memory after test
    memory.disable()

    print(f"\n✓ OpenAI Test '{test_name}' completed.")
    print(f"  Database saved at: {db_path}")
    total = max(1, len(test_inputs))  # Prevent divide-by-zero
    print(
<<<<<<< HEAD
        f"  Success rate: {success_count}/{len(test_inputs)} ({100 * success_count / len(test_inputs):.1f}%)\n"
=======
        f"  Success rate: {success_count}/{len(test_inputs)} ({100*success_count/total:.1f}%)\n"
>>>>>>> 29e16baa
    )

    return success_count > 0


def main():
    """
    Main OpenAI test runner.
    """
    # Validate OpenAI configuration
    is_valid, openai_config = validate_openai_config()

    if not is_valid:
        print("❌ OpenAI API key not found or invalid!")
        print("\nRequired environment variables:")
        print("- OPENAI_API_KEY (your OpenAI API key)")
        print("\nOptional environment variables:")
        print("- OPENAI_MODEL (default: gpt-4o)")
        print("- OPENAI_BASE_URL (for custom OpenAI-compatible endpoints)")
        print("- OPENAI_ORGANIZATION (if using organization-scoped API key)")
        print("\nExample:")
        print("export OPENAI_API_KEY='sk-your-actual-api-key-here'")
        print("export OPENAI_MODEL='gpt-4-turbo'")
        print("\nSkipping OpenAI tests...")
        return False

    # Load test inputs
    script_dir = os.path.dirname(os.path.abspath(__file__))
    tests_dir = os.path.dirname(script_dir)
    json_path = os.path.join(tests_dir, "test_inputs.json")
    test_inputs = load_inputs(json_path, limit=5)  # Using fewer inputs for testing

    # Define test scenarios - same as LiteLLM pattern
    test_scenarios = [
        {
            "name": "1_conscious_false_no_auto",
            "conscious_ingest": False,
            "auto_ingest": None,
            "description": "conscious_ingest=False (no auto_ingest specified)",
        },
        {
            "name": "2_conscious_true_no_auto",
            "conscious_ingest": True,
            "auto_ingest": None,
            "description": "conscious_ingest=True (no auto_ingest specified)",
        },
        {
            "name": "3_auto_true_only",
            "conscious_ingest": None,
            "auto_ingest": True,
            "description": "auto_ingest=True only",
        },
        {
            "name": "4_auto_false_only",
            "conscious_ingest": None,
            "auto_ingest": False,
            "description": "auto_ingest=False only",
        },
        {
            "name": "5_both_false",
            "conscious_ingest": False,
            "auto_ingest": False,
            "description": "Both conscious_ingest and auto_ingest = False",
        },
        {
            "name": "6_both_true",
            "conscious_ingest": True,
            "auto_ingest": True,
            "description": "Both conscious_ingest and auto_ingest = True",
        },
    ]

    # Clean up previous test databases
    if os.path.exists("test_databases_openai"):
        print("Cleaning up previous OpenAI test databases...")
        shutil.rmtree("test_databases_openai")

    print("🤖 Starting OpenAI Test Suite")
    print(
        f"Testing {len(test_scenarios)} configurations with {len(test_inputs)} inputs each"
    )
    print(f"Model: {openai_config['model']}")
    if openai_config["base_url"]:
        print(f"Base URL: {openai_config['base_url']}")
    if openai_config["organization"]:
        print(f"Organization: {openai_config['organization']}")
    print()

    successful_tests = 0

    # Run each test scenario
    for scenario in test_scenarios:
        # Handle None values by only passing specified parameters
        kwargs = {}
        if scenario["conscious_ingest"] is not None:
            kwargs["conscious_ingest"] = scenario["conscious_ingest"]
        if scenario["auto_ingest"] is not None:
            kwargs["auto_ingest"] = scenario["auto_ingest"]

        success = run_openai_test_scenario(
            test_name=scenario["name"],
            conscious_ingest=kwargs.get("conscious_ingest", False),
            auto_ingest=kwargs.get("auto_ingest", False),
            test_inputs=test_inputs,
            openai_config=openai_config,
        )

        if success:
            successful_tests += 1

        # Pause between tests
        print("Pausing for 3 seconds before next test...")
        time.sleep(3)

    print("\n" + "=" * 60)
    print(
        f"✅ OpenAI tests completed! ({successful_tests}/{len(test_scenarios)} successful)"
    )
    print("=" * 60)
    print("\nOpenAI test databases created in 'test_databases_openai/' directory:")
    for scenario in test_scenarios:
        db_path = f"test_databases_openai/{scenario['name']}/memory.db"
        if os.path.exists(db_path):
            size = os.path.getsize(db_path) / 1024  # Size in KB
            print(f"  - {scenario['name']}: {size:.2f} KB")

    return successful_tests > 0


def test_auto_ingest_intelligent_retrieval():
    """
    Test _get_auto_ingest_context() for intelligent context retrieval.

    This function is the actual implementation that handles:
    - Database search with user_input
    - Fallback to recent memories
    - Recursion guard protection
    - Search engine integration
    - Error handling
    """
    from unittest.mock import MagicMock, patch

    print("\n" + "=" * 60)
    print("Testing _get_auto_ingest_context() Intelligent Retrieval")
    print("=" * 60 + "\n")

    # Create temp database
    db_dir = "test_databases_openai/auto_ingest_test"
    os.makedirs(db_dir, exist_ok=True)
    db_path = f"{db_dir}/memory.db"

    # Initialize Memori with auto_ingest
    memori = Memori(
        database_connect=f"sqlite:///{db_path}",
        auto_ingest=True,
        namespace="test_namespace",
    )

    test_passed = 0
    test_total = 8

    # Test 1: Direct database search returns results
    print("\n[Test 1/8] Direct database search returns results...")
    mock_search_results = [
        {"searchable_content": "Result A", "category_primary": "fact"},
        {"searchable_content": "Result B", "category_primary": "preference"},
        {"searchable_content": "Result C", "category_primary": "skill"},
    ]

    with patch.object(
        memori.db_manager, "search_memories", return_value=mock_search_results
    ) as mock_search:
        result = memori._get_auto_ingest_context("What are my preferences?")

        # Verify results returned with metadata
        if (
            len(result) == 3
            and result[0].get("retrieval_method") == "direct_database_search"
        ):
            print("[OK] Test 1 passed: Direct search returns 3 results with metadata")
            test_passed += 1
        else:
            print(
                f"[FAIL] Test 1 failed: got {len(result)} results, metadata: {result[0].get('retrieval_method') if result else 'N/A'}"
            )

    # Test 2: Empty input returns empty list
    print("\n[Test 2/8] Empty input returns empty list...")
    result = memori._get_auto_ingest_context("")

    if result == []:
        print("[OK] Test 2 passed: Empty input returns []")
        test_passed += 1
    else:
        print(f"[FAIL] Test 2 failed: Expected [], got {result}")

    # Test 3: Fallback to recent memories when search returns empty
    print("\n[Test 3/8] Fallback to recent memories when search empty...")
    mock_fallback = [
        {"searchable_content": "Recent memory 1", "category_primary": "fact"},
        {"searchable_content": "Recent memory 2", "category_primary": "preference"},
    ]

    # First call returns empty, second call (fallback) returns results
    with patch.object(
        memori.db_manager, "search_memories", side_effect=[[], mock_fallback]
    ) as mock_search:
        result = memori._get_auto_ingest_context("query with no results")

        # Check fallback was used and metadata added
        if (
            len(result) == 2
            and result[0].get("retrieval_method") == "recent_memories_fallback"
        ):
            print("[OK] Test 3 passed: Fallback to recent memories works")
            test_passed += 1
        else:
            print(
                f"[FAIL] Test 3 failed: got {len(result)} results, metadata: {result[0].get('retrieval_method') if result else 'N/A'}"
            )

    # Test 4: Recursion guard prevents infinite loops
    print("\n[Test 4/8] Recursion guard prevents infinite loops...")
    memori._in_context_retrieval = True

    mock_results = [{"searchable_content": "Safe result", "category_primary": "fact"}]
    with patch.object(
        memori.db_manager, "search_memories", return_value=mock_results
    ) as mock_search:
        result = memori._get_auto_ingest_context("test recursion")

        # Should use direct search and return results
        if result == mock_results:
            print("[OK] Test 4 passed: Recursion guard triggers direct search")
            test_passed += 1
        else:
            print("[FAIL] Test 4 failed: Expected direct search results")

    # Reset recursion guard
    memori._in_context_retrieval = False

    # Test 5: Search engine fallback when direct search fails
    print("\n[Test 5/8] Search engine fallback when direct search empty...")
    mock_search_engine = MagicMock()
    mock_engine_results = [
        {"searchable_content": "Engine result", "category_primary": "fact"}
    ]
    mock_search_engine.execute_search.return_value = mock_engine_results
    memori.search_engine = mock_search_engine

    with patch.object(
        memori.db_manager,
        "search_memories",
        side_effect=[[], []],  # Both direct and fallback empty
    ):
        result = memori._get_auto_ingest_context("advanced query")

        # Check search engine was used
        if len(result) == 1 and result[0].get("retrieval_method") == "search_engine":
            print("[OK] Test 5 passed: Search engine fallback works")
            test_passed += 1
        else:
            print(
                f"[FAIL] Test 5 failed: got {len(result)} results, metadata: {result[0].get('retrieval_method') if result else 'N/A'}"
            )

    # Reset search engine
    memori.search_engine = None

    # Test 6: Error handling - graceful degradation
    print("\n[Test 6/8] Error handling with graceful degradation...")

    # First call fails, fallback succeeds
    mock_fallback = [{"searchable_content": "Fallback", "category_primary": "fact"}]
    with patch.object(
        memori.db_manager,
        "search_memories",
        side_effect=[Exception("DB error"), mock_fallback],
    ):
        result = memori._get_auto_ingest_context("test error handling")

        # Should fallback to recent memories
        if (
            len(result) == 1
            and result[0].get("retrieval_method") == "recent_memories_fallback"
        ):
            print("[OK] Test 6 passed: Error handled, fallback used")
            test_passed += 1
        else:
            print(f"[FAIL] Test 6 failed: got {len(result)} results")

    # Test 7: Verify search called with correct parameters
    print("\n[Test 7/8] Verify search called with correct parameters...")
    with patch.object(
        memori.db_manager,
        "search_memories",
        return_value=[{"searchable_content": "Test", "category_primary": "fact"}],
    ) as mock_search:
        user_query = "find my API keys"
        result = memori._get_auto_ingest_context(user_query)

        # Check search was called with correct params
        if mock_search.called:
            call = mock_search.call_args
            called_query = call.kwargs.get("query") if call.kwargs else call.args[0]
            called_namespace = call.kwargs.get("namespace") if call.kwargs else None
            called_limit = call.kwargs.get("limit") if call.kwargs else None

            query_match = called_query == user_query
            namespace_match = called_namespace == "test_namespace"
            limit_match = called_limit == 5

            if query_match and namespace_match and limit_match:
                print("[OK] Test 7 passed: search_memories called with correct params")
                test_passed += 1
            else:
                print(
                    f"[FAIL] Test 7 failed: query={query_match}, ns={namespace_match}, limit={limit_match}"
                )
        else:
            print("[FAIL] Test 7 failed: search_memories not called")

    # Test 8: Retrieval metadata is added to results
    print("\n[Test 8/8] Retrieval metadata added to all results...")
    mock_results = [
        {"searchable_content": "Item 1", "category_primary": "fact"},
        {"searchable_content": "Item 2", "category_primary": "preference"},
    ]

    with patch.object(memori.db_manager, "search_memories", return_value=mock_results):
        result = memori._get_auto_ingest_context("metadata test")

        # Check all results have metadata
        all_have_metadata = all(
            r.get("retrieval_method") and r.get("retrieval_query") for r in result
        )

        if all_have_metadata and result[0]["retrieval_query"] == "metadata test":
            print("[OK] Test 8 passed: All results have retrieval metadata")
            test_passed += 1
        else:
            print("[FAIL] Test 8 failed: metadata missing or incorrect")

    # Summary
    print("\n" + "=" * 60)
    print(f"_get_auto_ingest_context() Tests: {test_passed}/{test_total} passed")
    print("=" * 60 + "\n")

    return test_passed == test_total


if __name__ == "__main__":
    main()<|MERGE_RESOLUTION|>--- conflicted
+++ resolved
@@ -167,11 +167,7 @@
     print(f"  Database saved at: {db_path}")
     total = max(1, len(test_inputs))  # Prevent divide-by-zero
     print(
-<<<<<<< HEAD
         f"  Success rate: {success_count}/{len(test_inputs)} ({100 * success_count / len(test_inputs):.1f}%)\n"
-=======
-        f"  Success rate: {success_count}/{len(test_inputs)} ({100*success_count/total:.1f}%)\n"
->>>>>>> 29e16baa
     )
 
     return success_count > 0
